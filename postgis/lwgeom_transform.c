/**********************************************************************
 *
 * PostGIS - Spatial Types for PostgreSQL
 * http://postgis.net
 *
 * PostGIS is free software: you can redistribute it and/or modify
 * it under the terms of the GNU General Public License as published by
 * the Free Software Foundation, either version 2 of the License, or
 * (at your option) any later version.
 *
 * PostGIS is distributed in the hope that it will be useful,
 * but WITHOUT ANY WARRANTY; without even the implied warranty of
 * MERCHANTABILITY or FITNESS FOR A PARTICULAR PURPOSE.  See the
 * GNU General Public License for more details.
 *
 * You should have received a copy of the GNU General Public License
 * along with PostGIS.  If not, see <http://www.gnu.org/licenses/>.
 *
 **********************************************************************
 *
 * Copyright (C) 2001-2003 Refractions Research Inc.
 *
 **********************************************************************/


#include "postgres.h"
#include "fmgr.h"
#include "utils/builtins.h"
#include "funcapi.h"

#include "../postgis_config.h"
#include "liblwgeom.h"
#include "lwgeom_transform.h"


Datum transform(PG_FUNCTION_ARGS);
Datum transform_geom(PG_FUNCTION_ARGS);
Datum postgis_proj_version(PG_FUNCTION_ARGS);
Datum LWGEOM_asKML(PG_FUNCTION_ARGS);

/**
 * transform( GEOMETRY, INT (output srid) )
 * tmpPts - if there is a nadgrid error (-38), we re-try the transform
 * on a copy of points.  The transformed points
 * are in an indeterminate state after the -38 error is thrown.
 */
PG_FUNCTION_INFO_V1(transform);
Datum transform(PG_FUNCTION_ARGS)
{
	GSERIALIZED* geom;
	GSERIALIZED* result=NULL;
	LWGEOM* lwgeom;
	LWPROJ *pj;
	int32 srid_to, srid_from;

	srid_to = PG_GETARG_INT32(1);
	if (srid_to == SRID_UNKNOWN)
	{
		elog(ERROR, "ST_Transform: %d is an invalid target SRID", SRID_UNKNOWN);
		PG_RETURN_NULL();
	}

	geom = PG_GETARG_GSERIALIZED_P_COPY(0);
	srid_from = gserialized_get_srid(geom);

	if ( srid_from == SRID_UNKNOWN )
	{
		PG_FREE_IF_COPY(geom, 0);
		elog(ERROR, "ST_Transform: Input geometry has unknown (%d) SRID", SRID_UNKNOWN);
		PG_RETURN_NULL();
	}

	/* Input SRID and output SRID are equal, noop */
	if ( srid_from == srid_to )
		PG_RETURN_POINTER(geom);

	postgis_initialize_cache();
	if ( lwproj_lookup(srid_from, srid_to, &pj) == LW_FAILURE )
	{
		PG_FREE_IF_COPY(geom, 0);
		elog(ERROR, "ST_Transform: Failure reading projections from spatial_ref_sys.");
		PG_RETURN_NULL();
	}

	/* now we have a geometry, and input/output PJ structs. */
	lwgeom = lwgeom_from_gserialized(geom);
	lwgeom_transform(lwgeom, pj);
	lwgeom->srid = srid_to;

	/* Re-compute bbox if input had one (COMPUTE_BBOX TAINTING) */
	if ( lwgeom->bbox )
	{
		lwgeom_refresh_bbox(lwgeom);
	}

	result = geometry_serialize(lwgeom);
	lwgeom_free(lwgeom);
	PG_FREE_IF_COPY(geom, 0);

	PG_RETURN_POINTER(result); /* new geometry */
}

/**
 * Transform_geom( GEOMETRY, TEXT (input proj4), TEXT (output proj4),
 *	INT (output srid)
 *
 * tmpPts - if there is a nadgrid error (-38), we re-try the transform
 * on a copy of points.  The transformed points
 * are in an indeterminate state after the -38 error is thrown.
 */
PG_FUNCTION_INFO_V1(transform_geom);
Datum transform_geom(PG_FUNCTION_ARGS)
{
	GSERIALIZED *gser, *gser_result=NULL;
	LWGEOM *geom;
	char *input_srs, *output_srs;
	int32 result_srid;
	int rv;

	/* Take a copy, since we will be altering the coordinates */
	gser = PG_GETARG_GSERIALIZED_P_COPY(0);

	/* Convert from text to cstring for libproj */
	input_srs = text_to_cstring(PG_GETARG_TEXT_P(1));
	output_srs = text_to_cstring(PG_GETARG_TEXT_P(2));
	result_srid = PG_GETARG_INT32(3);

	/* now we have a geometry, and input/output PJ structs. */
	geom = lwgeom_from_gserialized(gser);
	rv = lwgeom_transform_from_str(geom, input_srs, output_srs);
	pfree(input_srs);
	pfree(output_srs);

	if (rv == LW_FAILURE)
	{
		elog(ERROR, "coordinate transformation failed");
		PG_RETURN_NULL();
	}

	/* Re-compute bbox if input had one (COMPUTE_BBOX TAINTING) */
	geom->srid = result_srid;
	if (geom->bbox)
		lwgeom_refresh_bbox(geom);

	gser_result = geometry_serialize(geom);
	lwgeom_free(geom);
	PG_FREE_IF_COPY(gser, 0);

	PG_RETURN_POINTER(gser_result); /* new geometry */
}


PG_FUNCTION_INFO_V1(postgis_proj_version);
Datum postgis_proj_version(PG_FUNCTION_ARGS)
{
#if POSTGIS_PROJ_VERSION < 61
	const char *ver = pj_get_release();
	text *result = cstring_to_text(ver);
#else
	PJ_INFO pji = proj_info();
	text *result = 	cstring_to_text(pji.version);
#endif
	PG_RETURN_POINTER(result);
}


/**
 * Encode feature in KML
 */
PG_FUNCTION_INFO_V1(LWGEOM_asKML);
Datum LWGEOM_asKML(PG_FUNCTION_ARGS)
{
	LWGEOM *lwgeom;
	lwvarlena_t *kml;
	const char *default_prefix = ""; /* default prefix */
	char *prefixbuf;
	const char *prefix = default_prefix;
	int32_t srid_from;
	const int32_t srid_to = 4326;

	/* Get the geometry */
	GSERIALIZED *geom = PG_GETARG_GSERIALIZED_P_COPY(0);
	int precision = PG_GETARG_INT32(1);
	text *prefix_text = PG_GETARG_TEXT_P(2);
	srid_from = gserialized_get_srid(geom);

	if ( srid_from == SRID_UNKNOWN )
	{
		PG_FREE_IF_COPY(geom, 0);
		elog(ERROR, "ST_AsKML: Input geometry has unknown (%d) SRID", SRID_UNKNOWN);
		PG_RETURN_NULL();
	}

	/* Condition precision */
	if (precision < 0)
		precision = 0;

	if (VARSIZE_ANY_EXHDR(prefix_text) > 0)
	{
		/* +2 is one for the ':' and one for term null */
		prefixbuf = palloc(VARSIZE_ANY_EXHDR(prefix_text)+2);
		memcpy(prefixbuf, VARDATA(prefix_text),
		       VARSIZE_ANY_EXHDR(prefix_text));
		/* add colon and null terminate */
		prefixbuf[VARSIZE_ANY_EXHDR(prefix_text)] = ':';
		prefixbuf[VARSIZE_ANY_EXHDR(prefix_text)+1] = '\0';
		prefix = prefixbuf;
	}

	lwgeom = lwgeom_from_gserialized(geom);

	if (srid_from != srid_to)
	{
		LWPROJ *pj;
		if (lwproj_lookup(srid_from, srid_to, &pj) == LW_FAILURE)
		{
			PG_FREE_IF_COPY(geom, 0);
			elog(ERROR, "ST_AsKML: Failure reading projections from spatial_ref_sys.");
			PG_RETURN_NULL();
		}
		lwgeom_transform(lwgeom, pj);
	}

	kml = lwgeom_to_kml2(lwgeom, precision, prefix);
	if (kml)
		PG_RETURN_TEXT_P(kml);
	PG_RETURN_NULL();
}


/********************************************************************************
 * PROJ database reading functions
 */


#if POSTGIS_PROJ_VERSION >= 61

struct srs_entry {
	text* auth_name;
	text* auth_code;
};

struct srs_data {
	struct srs_entry* entries;
	uint32_t num_entries;
	uint32_t capacity;
	uint32_t current_entry;
};

static Datum
srs_tuple_from_entry(const struct srs_entry* entry, TupleDesc tuple_desc)
{
	HeapTuple tuple;
	Datum tuple_data[4] = {0, 0, 0, 0};
	bool  tuple_null[4] = {false, false, false, false};
	PJ_CONTEXT *ctx = NULL;
	const char* const empty_options[2] = {NULL};
	const char* const wkt_options[2] = {"MULTILINE=NO", NULL};
	const char *srtext;
	const char *proj4text;

	PJ *obj = proj_create_from_database(ctx,
		text_to_cstring(entry->auth_name),
		text_to_cstring(entry->auth_code),
		PJ_CATEGORY_CRS, 0, empty_options);

	if (!obj)
		return (Datum) 0;

	srtext = proj_as_wkt(ctx, obj, PJ_WKT1_GDAL, wkt_options);
	proj4text = proj_as_proj_string(ctx, obj, PJ_PROJ_4, empty_options);

	if (entry->auth_name)
		tuple_data[0] = PointerGetDatum(entry->auth_name);
	else
		tuple_null[0] = true;

	if (entry->auth_code)
		tuple_data[1] = PointerGetDatum(entry->auth_code);
	else
		tuple_null[1] = true;

	if (srtext)
		tuple_data[2] = PointerGetDatum(cstring_to_text(srtext));
	else
		tuple_null[2] = true;

	if (proj4text)
		tuple_data[3] = PointerGetDatum(cstring_to_text(proj4text));
	else
		tuple_null[3] = true;

	tuple = heap_form_tuple(tuple_desc, tuple_data, tuple_null);
	proj_destroy(obj);

	return HeapTupleGetDatum(tuple);
}

<<<<<<< HEAD

static struct srs_data *
srs_state_init()
{
	struct srs_data *state = palloc0(sizeof(*state));
	state->capacity = 8192;
	state->num_entries = 0;
	state->entries = palloc0(state->capacity * sizeof(*(state->entries)));
	return state;
}

static void
srs_state_memcheck(struct srs_data *state)
{
	if (state->num_entries == state->capacity) {
		state->capacity *= 2;
		state->entries = repalloc(state->entries, state->capacity * sizeof(*(state->entries)));
	}
	return;
}

static void
srs_state_codes(const char* auth_name, struct srs_data *state)
{
	/*
	* Only a subset of supported proj types actually
	* show up in spatial_ref_sys
	*/
	#define ntypes 3
	PJ_TYPE types[ntypes] = {PJ_TYPE_PROJECTED_CRS, PJ_TYPE_GEOGRAPHIC_CRS, PJ_TYPE_COMPOUND_CRS};
	uint32_t j;

	for (j = 0; j < ntypes; j++) {
		PJ_CONTEXT *ctx = NULL;
		int allow_deprecated = 0;
		PJ_TYPE type = types[j];
		PROJ_STRING_LIST codes_ptr = proj_get_codes_from_database(ctx, auth_name, type, allow_deprecated);
		PROJ_STRING_LIST codes = codes_ptr;
		const char *code;
		while(codes && *codes) {
			code = *codes++;
			/* Ensure there is space in the entry list */
			srs_state_memcheck(state);

			/* Write the entry into the entry list and increment */
			state->entries[state->num_entries].auth_name = cstring_to_text(auth_name);
			state->entries[state->num_entries].auth_code = cstring_to_text(code);
			state->num_entries++;
		}
		/* Clean up system allocated memory */
		proj_string_list_destroy(codes_ptr);
	}
}

=======
>>>>>>> c3b12f01
#endif

/**
 * Search for srtext and proj4text given auth_name and auth_srid,
 * returns TABLE(auth_name text, auth_srid text, srtext text, proj4text text)
 */
Datum postgis_srs_entry(PG_FUNCTION_ARGS);
PG_FUNCTION_INFO_V1(postgis_srs_entry);
Datum postgis_srs_entry(PG_FUNCTION_ARGS)
{
<<<<<<< HEAD
#if POSTGIS_PROJ_VERSION < 60
	elog(ERROR, "%s is not supported with Proj < 6.0", __func__);
=======
#if POSTGIS_PROJ_VERSION < 61
	elog(ERROR, "%s is not supported with Proj < 6.1", __func__);
>>>>>>> c3b12f01
#else
	Datum result;
	struct srs_entry entry;
	text* auth_name = PG_GETARG_TEXT_P(0);
	text* auth_code = PG_GETARG_TEXT_P(1);
	TupleDesc tuple_desc;

	if (get_call_result_type(fcinfo, 0, &tuple_desc) != TYPEFUNC_COMPOSITE) {
		ereport(ERROR, (errcode(ERRCODE_FEATURE_NOT_SUPPORTED),
			errmsg("%s called with incompatible return type", __func__)));
	}
	BlessTupleDesc(tuple_desc);

	entry.auth_name = auth_name;
	entry.auth_code = auth_code;
	result = srs_tuple_from_entry(&entry, tuple_desc);

	if (result)
		PG_RETURN_DATUM(srs_tuple_from_entry(&entry, tuple_desc));
	else
		PG_RETURN_NULL();
#endif
}


Datum postgis_srs_entry_all(PG_FUNCTION_ARGS);
PG_FUNCTION_INFO_V1(postgis_srs_entry_all);
Datum postgis_srs_entry_all(PG_FUNCTION_ARGS)
{
<<<<<<< HEAD
#if POSTGIS_PROJ_VERSION < 60
	elog(ERROR, "%s is not supported with Proj < 6.0", __func__);
=======
#if POSTGIS_PROJ_VERSION < 61
	elog(ERROR, "%s is not supported with Proj < 6.1", __func__);
>>>>>>> c3b12f01
#else
	FuncCallContext *funcctx;
	MemoryContext oldcontext;
	struct srs_data *state;
	Datum result;

	/*
	* On the first call, fill in the state with all
	* of the auth_name/auth_srid pairings in the
	* proj database. Then the per-call routine is just
	* one isolated call per pair.
	*/
	if (SRF_IS_FIRSTCALL()) {
<<<<<<< HEAD

		funcctx = SRF_FIRSTCALL_INIT();
		oldcontext = MemoryContextSwitchTo(funcctx->multi_call_memory_ctx);
=======
		uint32_t i, j;
		/*
		* Only a subset of supported proj types actually
		* show up in spatial_ref_sys
		*/
		#define ntypes 3
		PJ_TYPE types[ntypes] = {PJ_TYPE_PROJECTED_CRS, PJ_TYPE_GEOGRAPHIC_CRS, PJ_TYPE_COMPOUND_CRS};
>>>>>>> c3b12f01

		/*
		* Could read all authorities from database, but includes
		* authorities (IGN, OGC) that use non-integral values in
		* auth_srid. So hand-coded list for now.
		*/
<<<<<<< HEAD
		state = srs_state_init();
		srs_state_codes("EPSG", state);
		srs_state_codes("ESRI", state);
=======
		#define nauths 2
		const char* auth_names[nauths] = {"EPSG", "ESRI"};

		funcctx = SRF_FIRSTCALL_INIT();
		oldcontext = MemoryContextSwitchTo(funcctx->multi_call_memory_ctx);

		state = palloc0(sizeof(*state));
		state->capacity = 8192;
		state->num_entries = 0;
		state->entries = palloc0(state->capacity * sizeof(*(state->entries)));

		for (i = 0; i < nauths; i++) {
			const char* auth_name = auth_names[i];
			for (j = 0; j < ntypes; j++) {
				PJ_CONTEXT *ctx = NULL;
				int allow_deprecated = 0;
				PJ_TYPE type = types[j];
				PROJ_STRING_LIST codes_ptr = proj_get_codes_from_database(ctx, auth_name, type, allow_deprecated);
				PROJ_STRING_LIST codes = codes_ptr;
				const char *code;
				while(codes && *codes) {
					code = *codes++;
					/* Ensure there is space in the entry list */
					if (state->num_entries == state->capacity) {
						state->capacity *= 2;
						state->entries = repalloc(state->entries, state->capacity * sizeof(*(state->entries)));
					}
					/* Write the entry into the entry list and increment */
					state->entries[state->num_entries].auth_name = cstring_to_text(auth_name);
					state->entries[state->num_entries].auth_code = cstring_to_text(code);
					state->num_entries++;
				}
				/* Clean up system allocated memory */
				proj_string_list_destroy(codes_ptr);
			}
		}
>>>>>>> c3b12f01

		/*
		* Read the TupleDesc from the FunctionCallInfo. The SQL definition
		* of the function must have the right number of fields and types
		* to match up to this C code.
		*/
		if (get_call_result_type(fcinfo, 0, &funcctx->tuple_desc) != TYPEFUNC_COMPOSITE) {
			ereport(ERROR, (errcode(ERRCODE_FEATURE_NOT_SUPPORTED),
				errmsg("%s called with incompatible return type", __func__)));
		}

		BlessTupleDesc(funcctx->tuple_desc);
		funcctx->user_fctx = state;
		MemoryContextSwitchTo(oldcontext);
	}

	/* Stuff done on every call of the function */
	funcctx = SRF_PERCALL_SETUP();
	state = funcctx->user_fctx;

	/* Exit when we've read all entries */
	if (!state->num_entries || state->current_entry == state->num_entries) {
		SRF_RETURN_DONE(funcctx);
	}

	/* Lookup the srtext/proj4text for this entry */
	result = srs_tuple_from_entry(
		state->entries + state->current_entry++,
		funcctx->tuple_desc);

	if (result)
		SRF_RETURN_NEXT(funcctx, result);

	/* Stop if lookup fails drastically */
	SRF_RETURN_DONE(funcctx);
#endif
<<<<<<< HEAD
}


Datum postgis_srs_codes(PG_FUNCTION_ARGS);
PG_FUNCTION_INFO_V1(postgis_srs_codes);
Datum postgis_srs_codes(PG_FUNCTION_ARGS)
{
#if POSTGIS_PROJ_VERSION < 60
	elog(ERROR, "%s is not supported with Proj < 6.0", __func__);
#else
	FuncCallContext *funcctx;
	MemoryContext oldcontext;
	struct srs_data *state;
	Datum result;
	text* auth_name = PG_GETARG_TEXT_P(0);
	text* auth_code;

	/*
	* On the first call, fill in the state with all
	* of the auth_name/auth_srid pairings in the
	* proj database. Then the per-call routine is just
	* one isolated call per pair.
	*/
	if (SRF_IS_FIRSTCALL()) {
		/*
		* Only a subset of supported proj types actually
		* show up in spatial_ref_sys
		*/
		funcctx = SRF_FIRSTCALL_INIT();
		oldcontext = MemoryContextSwitchTo(funcctx->multi_call_memory_ctx);
		state = srs_state_init();
		srs_state_codes(text_to_cstring(auth_name), state);
		funcctx->user_fctx = state;
		MemoryContextSwitchTo(oldcontext);
	}

	/* Stuff done on every call of the function */
	funcctx = SRF_PERCALL_SETUP();
	state = funcctx->user_fctx;

	/* Exit when we've read all entries */
	if (!state->num_entries || state->current_entry == state->num_entries) {
		SRF_RETURN_DONE(funcctx);
	}

	/* Read the code for this entry */
	auth_code = state->entries[state->current_entry++].auth_code;
	result = PointerGetDatum(auth_code);

	/* We are returning setof(text) */
	if (result)
		SRF_RETURN_NEXT(funcctx, result);

	/* Stop if lookup fails drastically */
	SRF_RETURN_DONE(funcctx);
#endif
}
=======
}
>>>>>>> c3b12f01
<|MERGE_RESOLUTION|>--- conflicted
+++ resolved
@@ -295,8 +295,6 @@
 
 	return HeapTupleGetDatum(tuple);
 }
-
-<<<<<<< HEAD
 
 static struct srs_data *
 srs_state_init()
@@ -351,8 +349,6 @@
 	}
 }
 
-=======
->>>>>>> c3b12f01
 #endif
 
 /**
@@ -363,13 +359,8 @@
 PG_FUNCTION_INFO_V1(postgis_srs_entry);
 Datum postgis_srs_entry(PG_FUNCTION_ARGS)
 {
-<<<<<<< HEAD
 #if POSTGIS_PROJ_VERSION < 60
 	elog(ERROR, "%s is not supported with Proj < 6.0", __func__);
-=======
-#if POSTGIS_PROJ_VERSION < 61
-	elog(ERROR, "%s is not supported with Proj < 6.1", __func__);
->>>>>>> c3b12f01
 #else
 	Datum result;
 	struct srs_entry entry;
@@ -399,13 +390,8 @@
 PG_FUNCTION_INFO_V1(postgis_srs_entry_all);
 Datum postgis_srs_entry_all(PG_FUNCTION_ARGS)
 {
-<<<<<<< HEAD
 #if POSTGIS_PROJ_VERSION < 60
 	elog(ERROR, "%s is not supported with Proj < 6.0", __func__);
-=======
-#if POSTGIS_PROJ_VERSION < 61
-	elog(ERROR, "%s is not supported with Proj < 6.1", __func__);
->>>>>>> c3b12f01
 #else
 	FuncCallContext *funcctx;
 	MemoryContext oldcontext;
@@ -419,67 +405,18 @@
 	* one isolated call per pair.
 	*/
 	if (SRF_IS_FIRSTCALL()) {
-<<<<<<< HEAD
 
 		funcctx = SRF_FIRSTCALL_INIT();
 		oldcontext = MemoryContextSwitchTo(funcctx->multi_call_memory_ctx);
-=======
-		uint32_t i, j;
-		/*
-		* Only a subset of supported proj types actually
-		* show up in spatial_ref_sys
-		*/
-		#define ntypes 3
-		PJ_TYPE types[ntypes] = {PJ_TYPE_PROJECTED_CRS, PJ_TYPE_GEOGRAPHIC_CRS, PJ_TYPE_COMPOUND_CRS};
->>>>>>> c3b12f01
 
 		/*
 		* Could read all authorities from database, but includes
 		* authorities (IGN, OGC) that use non-integral values in
 		* auth_srid. So hand-coded list for now.
 		*/
-<<<<<<< HEAD
 		state = srs_state_init();
 		srs_state_codes("EPSG", state);
 		srs_state_codes("ESRI", state);
-=======
-		#define nauths 2
-		const char* auth_names[nauths] = {"EPSG", "ESRI"};
-
-		funcctx = SRF_FIRSTCALL_INIT();
-		oldcontext = MemoryContextSwitchTo(funcctx->multi_call_memory_ctx);
-
-		state = palloc0(sizeof(*state));
-		state->capacity = 8192;
-		state->num_entries = 0;
-		state->entries = palloc0(state->capacity * sizeof(*(state->entries)));
-
-		for (i = 0; i < nauths; i++) {
-			const char* auth_name = auth_names[i];
-			for (j = 0; j < ntypes; j++) {
-				PJ_CONTEXT *ctx = NULL;
-				int allow_deprecated = 0;
-				PJ_TYPE type = types[j];
-				PROJ_STRING_LIST codes_ptr = proj_get_codes_from_database(ctx, auth_name, type, allow_deprecated);
-				PROJ_STRING_LIST codes = codes_ptr;
-				const char *code;
-				while(codes && *codes) {
-					code = *codes++;
-					/* Ensure there is space in the entry list */
-					if (state->num_entries == state->capacity) {
-						state->capacity *= 2;
-						state->entries = repalloc(state->entries, state->capacity * sizeof(*(state->entries)));
-					}
-					/* Write the entry into the entry list and increment */
-					state->entries[state->num_entries].auth_name = cstring_to_text(auth_name);
-					state->entries[state->num_entries].auth_code = cstring_to_text(code);
-					state->num_entries++;
-				}
-				/* Clean up system allocated memory */
-				proj_string_list_destroy(codes_ptr);
-			}
-		}
->>>>>>> c3b12f01
 
 		/*
 		* Read the TupleDesc from the FunctionCallInfo. The SQL definition
@@ -516,7 +453,6 @@
 	/* Stop if lookup fails drastically */
 	SRF_RETURN_DONE(funcctx);
 #endif
-<<<<<<< HEAD
 }
 
 
@@ -574,6 +510,3 @@
 	SRF_RETURN_DONE(funcctx);
 #endif
 }
-=======
-}
->>>>>>> c3b12f01
